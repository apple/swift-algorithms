//===----------------------------------------------------------------------===//
//
// This source file is part of the Swift Algorithms open source project
//
// Copyright (c) 2020 Apple Inc. and the Swift project authors
// Licensed under Apache License v2.0 with Runtime Library Exception
//
// See https://swift.org/LICENSE.txt for license information
//
//===----------------------------------------------------------------------===//

/// A collection wrapper that breaks a collection into chunks based on a
/// predicate.
///
/// Call `lazy.chunked(by:)` on a collection to create an instance of this type.
public struct ChunkedByCollection<Base: Collection, Subject> {
  /// The collection that this instance provides a view onto.
  @usableFromInline
  internal let base: Base
  
  /// The projection function.
  @usableFromInline
  internal let projection: (Base.Element) -> Subject
  
  /// The predicate.
  @usableFromInline
  internal let belongInSameGroup: (Subject, Subject) -> Bool
  
  /// The end index of the first chunk.
  @usableFromInline
  internal var endOfFirstChunk: Base.Index
  
  @inlinable
  internal init(
    base: Base,
    projection: @escaping (Base.Element) -> Subject,
    belongInSameGroup: @escaping (Subject, Subject) -> Bool
  ) {
    self.base = base
    self.projection = projection
    self.belongInSameGroup = belongInSameGroup
    self.endOfFirstChunk = base.startIndex
    
    if !base.isEmpty {
      endOfFirstChunk = endOfChunk(startingAt: base.startIndex)
    }
  }
}

extension ChunkedByCollection: Collection {
  /// A position in a chunked collection.
  public struct Index: Comparable {
    /// The range corresponding to the chunk at this position.
    @usableFromInline
    internal var baseRange: Range<Base.Index>
    
    @inlinable
    internal init(_ baseRange: Range<Base.Index>) {
      self.baseRange = baseRange
    }
    
    @inlinable
    public static func == (lhs: Index, rhs: Index) -> Bool {
      // Since each index represents the range of a disparate chunk, no two
      // unique indices will have the same lower bound.
      lhs.baseRange.lowerBound == rhs.baseRange.lowerBound
    }
    
    @inlinable
    public static func < (lhs: Index, rhs: Index) -> Bool {
      // Only use the lower bound to test for ordering, as above.
      lhs.baseRange.lowerBound < rhs.baseRange.lowerBound
    }
  }

  /// Returns the index in the base collection of the end of the chunk starting
  /// at the given index.
  @inlinable
  internal func endOfChunk(startingAt start: Base.Index) -> Base.Index {
    var subject = projection(base[start])
    
    return base[base.index(after: start)...].endOfPrefix(while: { element in
      let nextSubject = projection(element)
      defer { subject = nextSubject }
      return belongInSameGroup(subject, nextSubject)
    })
  }
  
  @inlinable
  public var startIndex: Index {
    Index(base.startIndex..<endOfFirstChunk)
  }
  
  @inlinable
  public var endIndex: Index {
    Index(base.endIndex..<base.endIndex)
  }
  
  @inlinable
  public func index(after i: Index) -> Index {
    precondition(i != endIndex, "Can't advance past endIndex")
    let upperBound = i.baseRange.upperBound
    guard upperBound != base.endIndex else { return endIndex }
    let end = endOfChunk(startingAt: upperBound)
    return Index(upperBound..<end)
  }
  
  @inlinable
  public subscript(position: Index) -> Base.SubSequence {
    precondition(position != endIndex, "Can't subscript using endIndex")
    return base[position.baseRange]
  }
}

extension ChunkedByCollection.Index: Hashable where Base.Index: Hashable {}

extension ChunkedByCollection: BidirectionalCollection
  where Base: BidirectionalCollection
{
  /// Returns the index in the base collection of the start of the chunk ending
  /// at the given index.
  @inlinable
  internal func startOfChunk(endingAt end: Base.Index) -> Base.Index {
    let indexBeforeEnd = base.index(before: end)
    var subject = projection(base[indexBeforeEnd])
    
    return base[..<indexBeforeEnd].startOfSuffix(while: { element in
      let nextSubject = projection(element)
      defer { subject = nextSubject }
      return belongInSameGroup(nextSubject, subject)
    })
  }

  @inlinable
  public func index(before i: Index) -> Index {
    precondition(i != startIndex, "Can't advance before startIndex")
    let start = startOfChunk(endingAt: i.baseRange.lowerBound)
    return Index(start..<i.baseRange.lowerBound)
  }
}

<<<<<<< HEAD

@available(*, deprecated, renamed: "Chunked")
public typealias LazyChunked<Base: Collection, Subject> = Chunked<Base, Subject>
=======
extension ChunkedByCollection: LazyCollectionProtocol {}

/// A collection wrapper that breaks a collection into chunks based on a
/// predicate.
///
/// Call `lazy.chunked(on:)` on a collection to create an instance of this type.
public struct ChunkedOnCollection<Base: Collection, Subject: Equatable> {
  @usableFromInline
  internal var chunked: ChunkedByCollection<Base, Subject>
  
  @inlinable
  internal init(
    base: Base,
    projection: @escaping (Base.Element) -> Subject
  ) {
    self.chunked = ChunkedByCollection(
      base: base,
      projection: projection,
      belongInSameGroup: ==)
  }
}

extension ChunkedOnCollection: Collection {
  public typealias Index = ChunkedByCollection<Base, Subject>.Index
  
  @inlinable
  public var startIndex: Index {
    chunked.startIndex
  }
  
  @inlinable
  public var endIndex: Index {
    chunked.endIndex
  }
  
  @inlinable
  public subscript(position: Index) -> (Subject, Base.SubSequence) {
    let subsequence = chunked[position]
    let subject = chunked.projection(subsequence.first!)
    return (subject, subsequence)
  }
  
  @inlinable
  public func index(after i: Index) -> Index {
    chunked.index(after: i)
  }
}

extension ChunkedOnCollection: BidirectionalCollection
  where Base: BidirectionalCollection
{
  @inlinable
  public func index(before i: Index) -> Index {
    chunked.index(before: i)
  }
}

extension ChunkedOnCollection: LazyCollectionProtocol {}
>>>>>>> df51f178

/// A collection wrapper that evenly breaks a collection into a given number of
/// chunks.
public struct EvenChunks<Base: Collection> {
  /// The base collection.
  @usableFromInline
  internal let base: Base
  
  /// The number of equal chunks the base collection is divided into.
  @usableFromInline
  internal let numberOfChunks: Int
  
  /// The count of the base collection.
  @usableFromInline
  internal let baseCount: Int
  
  /// The upper bound of the first chunk.
  @usableFromInline
  internal var firstUpperBound: Base.Index
  
  @inlinable
  internal init(base: Base, numberOfChunks: Int) {
    self.base = base
    self.numberOfChunks = numberOfChunks
    self.baseCount = base.count
    self.firstUpperBound = base.startIndex
    
    if numberOfChunks > 0 {
      firstUpperBound = endOfChunk(startingAt: base.startIndex, offset: 0)
    }
  }
}

extension EvenChunks {
  /// Returns the number of chunks with size `smallChunkSize + 1` at the start
  /// of this collection.
  @inlinable
  internal var numberOfLargeChunks: Int {
    baseCount % numberOfChunks
  }
  
  /// Returns the size of a chunk at a given offset.
  @inlinable
  internal func sizeOfChunk(offset: Int) -> Int {
    let isLargeChunk = offset < numberOfLargeChunks
    return baseCount / numberOfChunks + (isLargeChunk ? 1 : 0)
  }
  
  /// Returns the index in the base collection of the end of the chunk starting
  /// at the given index.
  @inlinable
  internal func endOfChunk(startingAt start: Base.Index, offset: Int) -> Base.Index {
    base.index(start, offsetBy: sizeOfChunk(offset: offset))
  }
  
  /// Returns the index in the base collection of the start of the chunk ending
  /// at the given index.
  @inlinable
  internal func startOfChunk(endingAt end: Base.Index, offset: Int) -> Base.Index {
    base.index(end, offsetBy: -sizeOfChunk(offset: offset))
  }
  
  /// Returns the index that corresponds to the chunk that starts at the given
  /// base index.
  @inlinable
  internal func indexOfChunk(startingAt start: Base.Index, offset: Int) -> Index {
    guard offset != numberOfChunks else { return endIndex }
    let end = endOfChunk(startingAt: start, offset: offset)
    return Index(start..<end, offset: offset)
  }
  
  /// Returns the index that corresponds to the chunk that ends at the given
  /// base index.
  @inlinable
  internal func indexOfChunk(endingAt end: Base.Index, offset: Int) -> Index {
    let start = startOfChunk(endingAt: end, offset: offset)
    return Index(start..<end, offset: offset)
  }
}

extension EvenChunks: Collection {
  public struct Index: Comparable {
    /// The range corresponding to the chunk at this position.
    @usableFromInline
    internal var baseRange: Range<Base.Index>
    
    /// The offset corresponding to the chunk at this position. The first chunk
    /// has offset `0` and all other chunks have an offset `1` greater than the
    /// previous.
    @usableFromInline
    internal var offset: Int
    
    @inlinable
    internal init(_ baseRange: Range<Base.Index>, offset: Int) {
      self.baseRange = baseRange
      self.offset = offset
    }
    
    @inlinable
    public static func == (lhs: Self, rhs: Self) -> Bool {
      lhs.offset == rhs.offset
    }
    
    @inlinable
    public static func < (lhs: Self, rhs: Self) -> Bool {
      lhs.offset < rhs.offset
    }
  }
  
  public typealias Element = Base.SubSequence

  @inlinable
  public var startIndex: Index {
    Index(base.startIndex..<firstUpperBound, offset: 0)
  }
  
  @inlinable
  public var endIndex: Index {
    Index(base.endIndex..<base.endIndex, offset: numberOfChunks)
  }
  
  @inlinable
  public func index(after i: Index) -> Index {
    precondition(i != endIndex, "Can't advance past endIndex")
    let start = i.baseRange.upperBound
    return indexOfChunk(startingAt: start, offset: i.offset + 1)
  }
  
  @inlinable
  public subscript(position: Index) -> Element {
    precondition(position != endIndex)
    return base[position.baseRange]
  }
  
  @inlinable
  public func index(_ i: Index, offsetBy distance: Int) -> Index {
    /// Returns the base distance between two `EvenChunks` indices from the end
    /// of one to the start of the other, when given their offsets.
    func baseDistance(from offsetA: Int, to offsetB: Int) -> Int {
      let smallChunkSize = baseCount / numberOfChunks
      let numberOfChunks = (offsetB - offsetA) - 1
      
      let largeChunksEnd = Swift.min(self.numberOfLargeChunks, offsetB)
      let largeChunksStart = Swift.min(self.numberOfLargeChunks, offsetA + 1)
      let numberOfLargeChunks = largeChunksEnd - largeChunksStart
      
      return smallChunkSize * numberOfChunks + numberOfLargeChunks
    }
    
    if distance == 0 {
      return i
    } else if distance > 0 {
      let offset = i.offset + distance
      let baseOffset = baseDistance(from: i.offset, to: offset)
      let start = base.index(i.baseRange.upperBound, offsetBy: baseOffset)
      return indexOfChunk(startingAt: start, offset: offset)
    } else {
      let offset = i.offset + distance
      let baseOffset = baseDistance(from: offset, to: i.offset)
      let end = base.index(i.baseRange.lowerBound, offsetBy: -baseOffset)
      return indexOfChunk(endingAt: end, offset: offset)
    }
  }
  
  @inlinable
  public func index(_ i: Index, offsetBy distance: Int, limitedBy limit: Index) -> Index? {
    if distance >= 0 {
      if (0..<distance).contains(self.distance(from: i, to: limit)) {
        return nil
      }
    } else {
      if (0..<(-distance)).contains(self.distance(from: limit, to: i)) {
        return nil
      }
    }
    return index(i, offsetBy: distance)
  }
  
  @inlinable
  public func distance(from start: Index, to end: Index) -> Int {
    end.offset - start.offset
  }
}

extension EvenChunks.Index: Hashable where Base.Index: Hashable {}

extension EvenChunks: BidirectionalCollection
  where Base: BidirectionalCollection
{
  @inlinable
  public func index(before i: Index) -> Index {
    precondition(i != startIndex, "Can't advance before startIndex")
    return indexOfChunk(endingAt: i.baseRange.lowerBound, offset: i.offset - 1)
  }
}

extension EvenChunks: RandomAccessCollection
  where Base: RandomAccessCollection {}

extension EvenChunks: LazySequenceProtocol
  where Base: LazySequenceProtocol {}

extension EvenChunks: LazyCollectionProtocol
  where Base: LazyCollectionProtocol {}

//===----------------------------------------------------------------------===//
// lazy.chunked(by:) / lazy.chunked(on:)
//===----------------------------------------------------------------------===//

extension LazySequenceProtocol where Self: Collection, Elements: Collection {
  /// Returns a lazy collection of subsequences of this collection, chunked by
  /// the given predicate.
  ///
  /// - Complexity: O(*n*), because the start index is pre-computed.
  @inlinable
  public func chunked(
    by belongInSameGroup: @escaping (Element, Element) -> Bool
  ) -> ChunkedByCollection<Elements, Element> {
    ChunkedByCollection(
      base: elements,
      projection: { $0 },
      belongInSameGroup: belongInSameGroup)
  }
  
  /// Returns a lazy collection of subsequences of this collection, chunked by
  /// grouping elements that project to the same value.
  ///
  /// - Complexity: O(*n*), because the start index is pre-computed.
  @inlinable
  public func chunked<Subject>(
    on projection: @escaping (Element) -> Subject
  ) -> ChunkedOnCollection<Elements, Subject> {
    ChunkedOnCollection(
      base: elements,
      projection: projection)
  }
}

//===----------------------------------------------------------------------===//
// chunked(by:) / chunked(on:)
//===----------------------------------------------------------------------===//

extension Collection {
  /// Returns a collection of subsequences of this collection, chunked by the
  /// given predicate.
  ///
  /// - Complexity: O(*n*), where *n* is the length of this collection.
  @inlinable
  public func chunked(
    by belongInSameGroup: (Element, Element) throws -> Bool
  ) rethrows -> [SubSequence] {
    guard !isEmpty else { return [] }
    var result: [SubSequence] = []
    
    var start = startIndex
    var current = self[start]
    
    for (index, element) in indexed().dropFirst() {
      if try !belongInSameGroup(current, element) {
        result.append(self[start..<index])
        start = index
      }
      current = element
    }
    
    if start != endIndex {
      result.append(self[start...])
    }
    
    return result
  }

  /// Returns a collection of subsequences of this collection, chunked by
  /// grouping elements that project to the same value.
  ///
  /// - Complexity: O(*n*), where *n* is the length of this collection.
  @inlinable
  public func chunked<Subject: Equatable>(
    on projection: (Element) throws -> Subject
  ) rethrows -> [(Subject, SubSequence)] {
    guard !isEmpty else { return [] }
    var result: [(Subject, SubSequence)] = []
    
    var start = startIndex
    var subject = try projection(self[start])
    
    for (index, element) in indexed().dropFirst() {
      let nextSubject = try projection(element)
      if subject != nextSubject {
        result.append((subject, self[start..<index]))
        start = index
        subject = nextSubject
      }
    }
    
    if start != endIndex {
      result.append((subject, self[start...]))
    }
    
    return result
  }
}

//===----------------------------------------------------------------------===//
// chunks(ofCount:)
//===----------------------------------------------------------------------===//

/// A collection that presents the elements of its base collection in
/// `SubSequence` chunks of any given count.
///
/// A `ChunksOfCountCollection` is a lazy view on the base `Collection`, but it
/// does not implicitly confer laziness on algorithms applied to its result. In
/// other words, for ordinary collections `c`:
///
/// * `c.chunks(ofCount: 3)` does not create new storage
/// * `c.chunks(ofCount: 3).map(f)` maps eagerly and returns a new array
/// * `c.lazy.chunks(ofCount: 3).map(f)` maps lazily and returns a
///   `LazyMapCollection`
public struct ChunksOfCountCollection<Base: Collection> {
  public typealias Element = Base.SubSequence
  
  @usableFromInline
  internal let base: Base
  
  @usableFromInline
  internal let chunkCount: Int
  
  @usableFromInline
  internal var endOfFirstChunk: Base.Index

  ///  Creates a view instance that presents the elements of `base` in
  ///  `SubSequence` chunks of the given count.
  ///
  /// - Complexity: O(*n*), because the start index is pre-computed.
  @inlinable
  internal init(_base: Base, _chunkCount: Int) {
    self.base = _base
    self.chunkCount = _chunkCount
    
    // Compute the start index upfront in order to make start index a O(1)
    // lookup.
    self.endOfFirstChunk = _base.index(
      _base.startIndex, offsetBy: _chunkCount,
      limitedBy: _base.endIndex
    ) ?? _base.endIndex
  }
}

extension ChunksOfCountCollection: Collection {
  public struct Index {
    @usableFromInline
    internal let baseRange: Range<Base.Index>
    
    @inlinable
    internal init(_baseRange: Range<Base.Index>) {
      self.baseRange = _baseRange
    }
  }

  /// - Complexity: O(1)
  @inlinable
  public var startIndex: Index {
    Index(_baseRange: base.startIndex..<endOfFirstChunk)
  }
  
  @inlinable
  public var endIndex: Index {
    Index(_baseRange: base.endIndex..<base.endIndex)
  }
  
  /// - Complexity: O(1)
  @inlinable
  public subscript(i: Index) -> Element {
    precondition(i != endIndex, "Index out of range")
    return base[i.baseRange]
  }
  
  @inlinable
  public func index(after i: Index) -> Index {
    precondition(i != endIndex, "Advancing past end index")
    let baseIdx = base.index(
      i.baseRange.upperBound, offsetBy: chunkCount,
      limitedBy: base.endIndex
    ) ?? base.endIndex
    return Index(_baseRange: i.baseRange.upperBound..<baseIdx)
  }
}

extension ChunksOfCountCollection.Index: Comparable {
  @inlinable
  public static func == (lhs: ChunksOfCountCollection.Index,
                         rhs: ChunksOfCountCollection.Index) -> Bool {
    lhs.baseRange.lowerBound == rhs.baseRange.lowerBound
  }
  
  @inlinable
  public static func < (lhs: ChunksOfCountCollection.Index,
                        rhs: ChunksOfCountCollection.Index) -> Bool {
    lhs.baseRange.lowerBound < rhs.baseRange.lowerBound
  }
}

extension ChunksOfCountCollection:
  BidirectionalCollection, RandomAccessCollection
where Base: RandomAccessCollection {
  @inlinable
  public func index(before i: Index) -> Index {
    precondition(i != startIndex, "Advancing past start index")
    
    var offset = chunkCount
    if i.baseRange.lowerBound == base.endIndex {
      let remainder = base.count % chunkCount
      if remainder != 0 {
        offset = remainder
      }
    }
    
    let baseIdx = base.index(
      i.baseRange.lowerBound, offsetBy: -offset,
      limitedBy: base.startIndex
    ) ?? base.startIndex
    return Index(_baseRange: baseIdx..<i.baseRange.lowerBound)
  }
}

extension ChunksOfCountCollection {
  @inlinable
  public func distance(from start: Index, to end: Index) -> Int {
    let distance =
      base.distance(from: start.baseRange.lowerBound,
                    to: end.baseRange.lowerBound)
    let (quotient, remainder) =
      distance.quotientAndRemainder(dividingBy: chunkCount)
    return quotient + remainder.signum()
  }

  @inlinable
  public var count: Int {
    let (quotient, remainder) =
      base.count.quotientAndRemainder(dividingBy: chunkCount)
    return quotient + remainder.signum()
  }
  
  @inlinable
  public func index(
    _ i: Index, offsetBy offset: Int, limitedBy limit: Index
  ) -> Index? {
    guard offset != 0 else { return i }
    guard limit != i else { return nil }
    
    if offset > 0 {
      return limit > i
        ? offsetForward(i, offsetBy: offset, limit: limit)
        : offsetForward(i, offsetBy: offset)
    } else {
      return limit < i
        ? offsetBackward(i, offsetBy: offset, limit: limit)
        : offsetBackward(i, offsetBy: offset)
    }
  }

  @inlinable
  public func index(_ i: Index, offsetBy distance: Int) -> Index {
    guard distance != 0 else { return i }
    
    let idx = distance > 0
        ? offsetForward(i, offsetBy: distance)
        : offsetBackward(i, offsetBy: distance)
    guard let index = idx else {
      fatalError("Out of bounds")
    }
    return index
  }
  
  @inlinable
  internal func offsetForward(
    _ i: Index, offsetBy distance: Int, limit: Index? = nil
  ) -> Index? {
    assert(distance > 0)

    return makeOffsetIndex(
      from: i, baseBound: base.endIndex,
      distance: distance, baseDistance: distance * chunkCount,
      limit: limit, by: >
    )
  }
  
  // Convenience to compute offset backward base distance.
  @inlinable
  internal func computeOffsetBackwardBaseDistance(
    _ i: Index, _ distance: Int
  ) -> Int {
    if i == endIndex {
      let remainder = base.count % chunkCount
      // We have to take it into account when calculating offsets.
      if remainder != 0 {
        // Distance "minus" one (at this point distance is negative) because we
        // need to adjust for the last position that have a variadic (remainder)
        // number of elements.
        return ((distance + 1) * chunkCount) - remainder
      }
    }
    return distance * chunkCount
  }
  
  @inlinable
  internal func offsetBackward(
    _ i: Index, offsetBy distance: Int, limit: Index? = nil
  ) -> Index? {
    assert(distance < 0)
    let baseDistance =
        computeOffsetBackwardBaseDistance(i, distance)
    return makeOffsetIndex(
      from: i, baseBound: base.startIndex,
      distance: distance, baseDistance: baseDistance,
      limit: limit, by: <
    )
  }
  
  // Helper to compute `index(offsetBy:)` index.
  @inlinable
  internal func makeOffsetIndex(
    from i: Index, baseBound: Base.Index, distance: Int, baseDistance: Int,
    limit: Index?, by limitFn: (Base.Index, Base.Index) -> Bool
  ) -> Index? {
    let baseIdx = base.index(
      i.baseRange.lowerBound, offsetBy: baseDistance,
      limitedBy: baseBound
    )
    
    if let limit = limit {
      if baseIdx == nil {
        // If we passed the bounds while advancing forward, and the limit is the
        // `endIndex`, since the computation on `base` don't take into account
        // the remainder, we have to make sure that passing the bound was
        // because of the distance not just because of a remainder. Special
        // casing is less expensive than always using `count` (which could be
        // O(n) for non-random access collection base) to compute the base
        // distance taking remainder into account.
        if baseDistance > 0 && limit == endIndex {
          if self.distance(from: i, to: limit) < distance {
            return nil
          }
        } else {
          return nil
        }
      }

      // Checks for the limit.
      let baseStartIdx = baseIdx ?? baseBound
      if limitFn(baseStartIdx, limit.baseRange.lowerBound) {
        return nil
      }
    }
    
    let baseStartIdx = baseIdx ?? baseBound
    let baseEndIdx = base.index(
      baseStartIdx, offsetBy: chunkCount, limitedBy: base.endIndex
    ) ?? base.endIndex
    
    return Index(_baseRange: baseStartIdx..<baseEndIdx)
  }
}

extension Collection {
  /// Returns a `ChunksOfCountCollection<Self>` view presenting the elements in
  /// chunks with count of the given count parameter.
  ///
  /// - Parameter count: The size of the chunks. If the `count` parameter is
  ///   evenly divided by the count of the base `Collection` all the chunks will
  ///   have the count equals to size. Otherwise, the last chunk will contain
  ///   the remaining elements.
  ///
  ///     let c = [1, 2, 3, 4, 5, 6, 7, 8, 9, 10]
  ///     print(c.chunks(ofCount: 5).map(Array.init))
  ///     // [[1, 2, 3, 4, 5], [6, 7, 8, 9, 10]]
  ///
  ///     print(c.chunks(ofCount: 3).map(Array.init))
  ///     // [[1, 2, 3], [4, 5, 6], [7, 8, 9], [10]]
  ///
  /// - Complexity: O(*n*), because the start index is pre-computed.
  @inlinable
  public func chunks(ofCount count: Int) -> ChunksOfCountCollection<Self> {
    precondition(count > 0, "Cannot chunk with count <= 0!")
    return ChunksOfCountCollection(_base: self, _chunkCount: count)
  }
}

extension ChunksOfCountCollection.Index: Hashable where Base.Index: Hashable {}

<<<<<<< HEAD
// Lazy conditional conformance.
extension ChunkedByCount: LazySequenceProtocol
  where Base: LazySequenceProtocol {}
extension ChunkedByCount: LazyCollectionProtocol
  where Base: LazyCollectionProtocol {}

//===----------------------------------------------------------------------===//
// evenlyChunked(in:)
//===----------------------------------------------------------------------===//

extension Collection {
  /// Returns a collection of `count` evenly divided subsequences of this
  /// collection.
  ///
  /// This method divides the collection into a given number of equally sized
  /// chunks. If the length of the collection is not divisible by `count`, the
  /// chunks at the start will be longer than the chunks at the end, like in
  /// this example:
  ///
  ///     for chunk in "Hello, world!".evenlyChunked(in: 5) {
  ///         print(chunk)
  ///     }
  ///     // "Hel"
  ///     // "lo,"
  ///     // " wo"
  ///     // "rl"
  ///     // "d!"
  ///
  /// - Complexity: O(1) if the collection conforms to `RandomAccessCollection`,
  ///   otherwise O(*n*), where *n* is the length of the collection.
  @inlinable
  public func evenlyChunked(in count: Int) -> EvenChunks<Self> {
    precondition(count >= 0, "Can't divide into a negative number of chunks")
    precondition(count > 0 || isEmpty, "Can't divide a non-empty collection into 0 chunks")
    return EvenChunks(base: self, numberOfChunks: count)
  }
}
=======
extension ChunksOfCountCollection: LazySequenceProtocol, LazyCollectionProtocol
  where Base: LazySequenceProtocol {}
>>>>>>> df51f178
<|MERGE_RESOLUTION|>--- conflicted
+++ resolved
@@ -139,11 +139,6 @@
   }
 }
 
-<<<<<<< HEAD
-
-@available(*, deprecated, renamed: "Chunked")
-public typealias LazyChunked<Base: Collection, Subject> = Chunked<Base, Subject>
-=======
 extension ChunkedByCollection: LazyCollectionProtocol {}
 
 /// A collection wrapper that breaks a collection into chunks based on a
@@ -202,11 +197,10 @@
 }
 
 extension ChunkedOnCollection: LazyCollectionProtocol {}
->>>>>>> df51f178
 
 /// A collection wrapper that evenly breaks a collection into a given number of
 /// chunks.
-public struct EvenChunks<Base: Collection> {
+public struct EvenChunksCollection<Base: Collection> {
   /// The base collection.
   @usableFromInline
   internal let base: Base
@@ -236,7 +230,7 @@
   }
 }
 
-extension EvenChunks {
+extension EvenChunksCollection {
   /// Returns the number of chunks with size `smallChunkSize + 1` at the start
   /// of this collection.
   @inlinable
@@ -283,7 +277,7 @@
   }
 }
 
-extension EvenChunks: Collection {
+extension EvenChunksCollection: Collection {
   public struct Index: Comparable {
     /// The range corresponding to the chunk at this position.
     @usableFromInline
@@ -339,8 +333,8 @@
   
   @inlinable
   public func index(_ i: Index, offsetBy distance: Int) -> Index {
-    /// Returns the base distance between two `EvenChunks` indices from the end
-    /// of one to the start of the other, when given their offsets.
+    /// Returns the base distance between two `EvenChunksCollection` indices
+    /// from the end of one to the start of the other, when given their offsets.
     func baseDistance(from offsetA: Int, to offsetB: Int) -> Int {
       let smallChunkSize = baseCount / numberOfChunks
       let numberOfChunks = (offsetB - offsetA) - 1
@@ -387,9 +381,9 @@
   }
 }
 
-extension EvenChunks.Index: Hashable where Base.Index: Hashable {}
-
-extension EvenChunks: BidirectionalCollection
+extension EvenChunksCollection.Index: Hashable where Base.Index: Hashable {}
+
+extension EvenChunksCollection: BidirectionalCollection
   where Base: BidirectionalCollection
 {
   @inlinable
@@ -399,13 +393,13 @@
   }
 }
 
-extension EvenChunks: RandomAccessCollection
+extension EvenChunksCollection: RandomAccessCollection
   where Base: RandomAccessCollection {}
 
-extension EvenChunks: LazySequenceProtocol
+extension EvenChunksCollection: LazySequenceProtocol
   where Base: LazySequenceProtocol {}
 
-extension EvenChunks: LazyCollectionProtocol
+extension EvenChunksCollection: LazyCollectionProtocol
   where Base: LazyCollectionProtocol {}
 
 //===----------------------------------------------------------------------===//
@@ -793,11 +787,10 @@
 
 extension ChunksOfCountCollection.Index: Hashable where Base.Index: Hashable {}
 
-<<<<<<< HEAD
-// Lazy conditional conformance.
-extension ChunkedByCount: LazySequenceProtocol
+extension ChunksOfCountCollection: LazySequenceProtocol
   where Base: LazySequenceProtocol {}
-extension ChunkedByCount: LazyCollectionProtocol
+
+extension ChunksOfCountCollection: LazyCollectionProtocol
   where Base: LazyCollectionProtocol {}
 
 //===----------------------------------------------------------------------===//
@@ -825,13 +818,9 @@
   /// - Complexity: O(1) if the collection conforms to `RandomAccessCollection`,
   ///   otherwise O(*n*), where *n* is the length of the collection.
   @inlinable
-  public func evenlyChunked(in count: Int) -> EvenChunks<Self> {
+  public func evenlyChunked(in count: Int) -> EvenChunksCollection<Self> {
     precondition(count >= 0, "Can't divide into a negative number of chunks")
     precondition(count > 0 || isEmpty, "Can't divide a non-empty collection into 0 chunks")
-    return EvenChunks(base: self, numberOfChunks: count)
-  }
-}
-=======
-extension ChunksOfCountCollection: LazySequenceProtocol, LazyCollectionProtocol
-  where Base: LazySequenceProtocol {}
->>>>>>> df51f178
+    return EvenChunksCollection(base: self, numberOfChunks: count)
+  }
+}