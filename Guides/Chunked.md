# Chunked

[[Source](https://github.com/apple/swift-algorithms/blob/main/Sources/Algorithms/Chunked.swift) | 
 [Tests](https://github.com/apple/swift-algorithms/blob/main/Tests/SwiftAlgorithmsTests/ChunkedTests.swift)]

<<<<<<< HEAD
Break a collection into nonoverlapping subsequences:

* `chunked(by:)` forms chunks of consecutive elements that pass a binary predicate,
* `chunked(on:)` forms chunks of consecutive elements that project to equal values,
* `chunks(ofCount:)` forms chunks of a given size, and
* `evenlyChunked(in:)` forms a given number of equally-sized chunks.
=======
Break a collection into subsequences where consecutive elements pass a binary
predicate, or where all elements in each chunk project to the same value.

Also includes a `chunks(ofCount:)` that breaks a collection into subsequences 
of a given `count`.
>>>>>>> df51f178

`chunked(by:)` uses a binary predicate to test consecutive elements, separating
chunks where the predicate returns `false`. For example, you can chunk a
collection into ascending sequences using this method:

```swift
let numbers = [10, 20, 30, 10, 40, 40, 10, 20]
let chunks = numbers.chunked(by: { $0 <= $1 })
// [[10, 20, 30], [10, 40, 40], [10, 20]]
```

The `chunked(on:)` method, by contrast, takes a projection of each element and
separates chunks where the projection of two consecutive elements is not equal.
The result includes both the projected value and the subsequence that groups
elements with that projected value:

```swift
let names = ["David", "Kyle", "Karoy", "Nate"]
let chunks = names.chunked(on: \.first!)
// [("D", ["David"]), ("K", ["Kyle", "Karoy"]), ("N", ["Nate"])] 
```

<<<<<<< HEAD
The `chunks(ofCount:)` method takes a `count` parameter (required to be > 0) and
separates the collection into chunks of this given count. If the length of the
collection is a multiple of the `count` parameter, all chunks will have the
specified size. Otherwise, the last chunk will contain the remaining elements.
=======
The `chunks(ofCount:)` method takes a `count` parameter (greater than zero)
and separates the collection into chunks of this given count. If the `count`
parameter is evenly divided by the count of the base `Collection`, all the
chunks will have a count equal to the parameter. Otherwise, the last chunk will
contain the remaining elements.
>>>>>>> df51f178
 
```swift
let names = ["David", "Kyle", "Karoy", "Nate"]
let evenly = names.chunks(ofCount: 2)
// equivalent to [["David", "Kyle"], ["Karoy", "Nate"]] 

let remaining = names.chunks(ofCount: 3)
// equivalent to [["David", "Kyle", "Karoy"], ["Nate"]]
```

<<<<<<< HEAD
The `chunks(ofCount:)` method was previously [proposed](proposal) for inclusion
in the standard library.

The `evenlyChunked(in:)` method takes a `count` parameter and divides the
collection into `count` number of equally-sized chunks. If the length of the
collection is not a multiple of the `count` parameter, the chunks at the start
will be longer than the chunks at the end.

```swift
let evenChunks = (0..<15).evenlyChunked(in: 3)
// equivalent to [0..<5, 5..<10, 10..<15]

let nearlyEvenChunks = (0..<15).evenlyChunked(in: 4)
// equivalent to [0..<4, 4..<8, 8..<12, 12..<15]
```

Unlike the `split` family of methods, the entire collection is included in the
chunked result — joining the resulting chunks recreates the original collection. 
=======
The `chunks(ofCount:)` is the subject of an [existing SE proposal][proposal].

When "chunking" a collection, the entire collection is included in the result,
unlike the `split` family of methods, where separators are dropped.
Joining the result of a chunking method call recreates the original collection.
>>>>>>> df51f178

```swift
c.elementsEqual(c.chunked(...).joined())
// true
```

[proposal]: https://github.com/apple/swift-evolution/pull/935

## Detailed Design

<<<<<<< HEAD
The four methods are added to `Collection`, with matching versions of
`chunked(by:)` and `chunked(on:)` that return a lazy wrapper added to
`LazyCollectionProtocol`.

```swift
extension Collection {
    public func chunked(
        by belongInSameGroup: (Element, Element) -> Bool
    ) -> [SubSequence]

    public func chunked<Subject: Equatable>(
        on projection: (Element) -> Subject
    ) -> [SubSequence]
    
    public func chunks(ofCount count: Int) -> ChunkedByCount<Self>
    
    public func evenlyChunked(in count: Int) -> EvenChunks<Self>
  }
}

extension LazyCollectionProtocol {
    public func chunked(
        by belongInSameGroup: @escaping (Element, Element) -> Bool
    ) -> Chunked<Elements>

    public func chunked<Subject: Equatable>(
        on projection: @escaping (Element) -> Subject
    ) -> Chunked<Elements>
}
```

The `Chunked` type conforms to `LazyCollectionProtocol` and also conforms to
`BidirectionalCollection` when the base collection conforms.

The `ChunkedByCount` type conforms to `Collection` and also conforms to both
`BidirectionalCollection` and `RandomAccessCollection` when the base collection
is random-access, as well as to `LazyCollectionProtocol` when the base
collection conforms.

The `EvenChunks` type conforms to `Collection` and also
conforms to `BidirectionalCollection`, `RandomAccessCollection`, and
`LazyCollectionProtocol` when the base collection conforms..
=======
The three methods are added as extension to `Collection`. `chunked(by:)` and
`chunked(on:)` are eager by default, both with a matching version that return a
lazy wrapper added to `LazySequenceProtocol`.

```swift
extension Collection {
  public func chunked(
      by belongInSameGroup: (Element, Element) -> Bool
  ) -> [SubSequence]

  public func chunked<Subject: Equatable>(
      on projection: (Element) -> Subject
  ) -> [(Subject, SubSequence)]
  
  public func chunks(ofCount count: Int) -> ChunksOfCountCollection<Self>
}

extension LazySequenceProtocol where Self: Collection, Elements: Collection {
  public func chunked(
      by belongInSameGroup: @escaping (Element, Element) -> Bool
  ) -> ChunkedByCollection<Elements, Element>

  public func chunked<Subject: Equatable>(
      on projection: @escaping (Element) -> Subject
  ) -> ChunkedOnCollection<Elements, Subject>
}
```

The `ChunkedByCollection`, `ChunkedOnCollection`, and `ChunksOfCountCollection`
types are bidirectional when the wrapped collection is bidirectional.
`ChunksOfCountCollection` also conforms to `LazySequenceProtocol` when the base
collection conforms.
>>>>>>> df51f178

### Complexity

The eager methods are O(_n_), the lazy methods are O(_1_).

### Naming

The operation performed by these methods is similar to other ways of breaking a 
collection up into subsequences. In particular, the predicate-based 
`split(where:)` method looks similar to `chunked(on:)`. You can draw a 
distinction between these different operations based on the resulting 
subsequences:

- `split`: *In the standard library.* Breaks a collection into subsequences, 
removing any elements that are considered "separators". The original collection 
cannot be recovered from the result of splitting.
- `chunked`: *In this package.* Breaks a collection into subsequences, 
preserving each element in its initial ordering. Joining the resulting 
subsequences re-forms the original collection.
- `sliced`: *Not included in this package or the stdlib.* Breaks a collection 
into potentially overlapping subsequences.

### Comparison with other languages

**Ruby:** Ruby’s `Enumerable` class defines `chunk_while` and `chunk`, which map
to the proposed `chunked(by:)` and `chunked(on:)` methods.

**Rust:** Rust defines a variety of size-based `chunks` methods, of which the
standard version corresponds to the `chunks(ofCount:)` method defined here.<|MERGE_RESOLUTION|>--- conflicted
+++ resolved
@@ -3,20 +3,12 @@
 [[Source](https://github.com/apple/swift-algorithms/blob/main/Sources/Algorithms/Chunked.swift) | 
  [Tests](https://github.com/apple/swift-algorithms/blob/main/Tests/SwiftAlgorithmsTests/ChunkedTests.swift)]
 
-<<<<<<< HEAD
 Break a collection into nonoverlapping subsequences:
 
 * `chunked(by:)` forms chunks of consecutive elements that pass a binary predicate,
 * `chunked(on:)` forms chunks of consecutive elements that project to equal values,
 * `chunks(ofCount:)` forms chunks of a given size, and
 * `evenlyChunked(in:)` forms a given number of equally-sized chunks.
-=======
-Break a collection into subsequences where consecutive elements pass a binary
-predicate, or where all elements in each chunk project to the same value.
-
-Also includes a `chunks(ofCount:)` that breaks a collection into subsequences 
-of a given `count`.
->>>>>>> df51f178
 
 `chunked(by:)` uses a binary predicate to test consecutive elements, separating
 chunks where the predicate returns `false`. For example, you can chunk a
@@ -39,18 +31,10 @@
 // [("D", ["David"]), ("K", ["Kyle", "Karoy"]), ("N", ["Nate"])] 
 ```
 
-<<<<<<< HEAD
 The `chunks(ofCount:)` method takes a `count` parameter (required to be > 0) and
 separates the collection into chunks of this given count. If the length of the
 collection is a multiple of the `count` parameter, all chunks will have the
-specified size. Otherwise, the last chunk will contain the remaining elements.
-=======
-The `chunks(ofCount:)` method takes a `count` parameter (greater than zero)
-and separates the collection into chunks of this given count. If the `count`
-parameter is evenly divided by the count of the base `Collection`, all the
-chunks will have a count equal to the parameter. Otherwise, the last chunk will
-contain the remaining elements.
->>>>>>> df51f178
+a count equal to the parameter. Otherwise, the last chunk will contain the remaining elements.
  
 ```swift
 let names = ["David", "Kyle", "Karoy", "Nate"]
@@ -61,7 +45,6 @@
 // equivalent to [["David", "Kyle", "Karoy"], ["Nate"]]
 ```
 
-<<<<<<< HEAD
 The `chunks(ofCount:)` method was previously [proposed](proposal) for inclusion
 in the standard library.
 
@@ -78,15 +61,9 @@
 // equivalent to [0..<4, 4..<8, 8..<12, 12..<15]
 ```
 
-Unlike the `split` family of methods, the entire collection is included in the
-chunked result — joining the resulting chunks recreates the original collection. 
-=======
-The `chunks(ofCount:)` is the subject of an [existing SE proposal][proposal].
-
 When "chunking" a collection, the entire collection is included in the result,
 unlike the `split` family of methods, where separators are dropped.
 Joining the result of a chunking method call recreates the original collection.
->>>>>>> df51f178
 
 ```swift
 c.elementsEqual(c.chunked(...).joined())
@@ -97,7 +74,6 @@
 
 ## Detailed Design
 
-<<<<<<< HEAD
 The four methods are added to `Collection`, with matching versions of
 `chunked(by:)` and `chunked(on:)` that return a lazy wrapper added to
 `LazyCollectionProtocol`.
@@ -109,71 +85,29 @@
     ) -> [SubSequence]
 
     public func chunked<Subject: Equatable>(
-        on projection: (Element) -> Subject
+      on projection: (Element) -> Subject
     ) -> [SubSequence]
-    
+      
     public func chunks(ofCount count: Int) -> ChunkedByCount<Self>
-    
+      
     public func evenlyChunked(in count: Int) -> EvenChunks<Self>
-  }
 }
 
 extension LazyCollectionProtocol {
     public func chunked(
         by belongInSameGroup: @escaping (Element, Element) -> Bool
-    ) -> Chunked<Elements>
+    ) -> ChunkedByCollection<Elements>
 
     public func chunked<Subject: Equatable>(
         on projection: @escaping (Element) -> Subject
-    ) -> Chunked<Elements>
+    ) -> ChunkedOnCollection<Elements, Subject>
 }
 ```
 
-The `Chunked` type conforms to `LazyCollectionProtocol` and also conforms to
-`BidirectionalCollection` when the base collection conforms.
-
-The `ChunkedByCount` type conforms to `Collection` and also conforms to both
-`BidirectionalCollection` and `RandomAccessCollection` when the base collection
-is random-access, as well as to `LazyCollectionProtocol` when the base
-collection conforms.
-
-The `EvenChunks` type conforms to `Collection` and also
-conforms to `BidirectionalCollection`, `RandomAccessCollection`, and
-`LazyCollectionProtocol` when the base collection conforms..
-=======
-The three methods are added as extension to `Collection`. `chunked(by:)` and
-`chunked(on:)` are eager by default, both with a matching version that return a
-lazy wrapper added to `LazySequenceProtocol`.
-
-```swift
-extension Collection {
-  public func chunked(
-      by belongInSameGroup: (Element, Element) -> Bool
-  ) -> [SubSequence]
-
-  public func chunked<Subject: Equatable>(
-      on projection: (Element) -> Subject
-  ) -> [(Subject, SubSequence)]
-  
-  public func chunks(ofCount count: Int) -> ChunksOfCountCollection<Self>
-}
-
-extension LazySequenceProtocol where Self: Collection, Elements: Collection {
-  public func chunked(
-      by belongInSameGroup: @escaping (Element, Element) -> Bool
-  ) -> ChunkedByCollection<Elements, Element>
-
-  public func chunked<Subject: Equatable>(
-      on projection: @escaping (Element) -> Subject
-  ) -> ChunkedOnCollection<Elements, Subject>
-}
-```
-
-The `ChunkedByCollection`, `ChunkedOnCollection`, and `ChunksOfCountCollection`
-types are bidirectional when the wrapped collection is bidirectional.
-`ChunksOfCountCollection` also conforms to `LazySequenceProtocol` when the base
-collection conforms.
->>>>>>> df51f178
+Each of the "chunked" collection types are bidirectional when the wrapped
+collection is bidirectional. `ChunksOfCountCollection` and 
+`EvenChunksCollection` also conform to `RandomAccessCollection` and 
+`LazySequenceProtocol` when their base collections conform.
 
 ### Complexity
 
